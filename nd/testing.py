--- conflicted
+++ resolved
@@ -7,13 +7,9 @@
 import nd
 import rasterio.transform
 import rasterio.warp
-<<<<<<< HEAD
-from numpy.testing import assert_almost_equal
-=======
 import shapely
 import geopandas as gpd
-from numpy.testing import assert_equal, assert_almost_equal
->>>>>>> 38e8cd8e
+from numpy.testing import assert_almost_equal
 from nd.algorithm import Algorithm
 from nd.warp import _parse_crs
 import hashlib
@@ -219,7 +215,7 @@
 # Vector testing methods
 # ----------------------
 
-def random_polygon(x, y, n_vertices, radius=1, irregularity=0.2, sigma=0.3) :
+def random_polygon(x, y, n_vertices, radius=1, irregularity=0.2, sigma=0.3):
     """
     Generate a random polygon around given center.
     Inspired by https://stackoverflow.com/a/25276331/6156397

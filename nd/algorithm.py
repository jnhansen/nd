"""
This module contains the abstract base class Algorithm.
"""
from abc import ABC, abstractmethod, ABCMeta
import inspect
from types import CodeType
from collections import OrderedDict
from . import utils


class Algorithm(ABC):
    __metaclass__ = ABCMeta

    @abstractmethod
    def apply(self, ds):
        return

    def parallel_apply(self, ds, dim, jobs=None):
        return utils.parallel(self.apply, dim=dim, chunks=jobs)


def extract_arguments(fn, args, kwargs):
    """
    Given a function fn, return the leftover `*args` and `**kwargs`.
    """
    def _(*args, **kwargs):
        pass
    sig = inspect.signature(fn)

    # Remove 'self' parameter
    if 'self' in sig.parameters:
        sig = sig.replace(parameters=tuple(sig.parameters.values())[1:])

    # Use an OrderedDict to maintain the parameter order in the signature
    parameters = OrderedDict(sig.parameters)
    parameters.update(OrderedDict(inspect.signature(_).parameters))
    new_sig = sig.replace(parameters=tuple(parameters.values()))
    bound = new_sig.bind(*args, **kwargs)
    bound.apply_defaults()
    return bound.arguments


def wrap_algorithm(algo, name=None):
    """
    Return the function representation of an Algorithm derived class.

    NOTE: If algo.apply has ``*args`` and ``**kwargs`` parameters,
    this doesn't work.
    """
    if not issubclass(algo, Algorithm):
        raise ValueError('Class must be an instance of `nd.Algorithm`.')

    def _wrapper(*args, **kwargs):
        # First, apply the arguments to .apply():
        apply_kwargs = extract_arguments(algo.apply, args, kwargs)
        init_args = apply_kwargs.pop('args', ())
        init_kwargs = apply_kwargs.pop('kwargs', {})
        return algo(*init_args, **init_kwargs).apply(**apply_kwargs)

    # Override function module
    _wrapper.__module__ = algo.__module__

    # Override position of source code to fix source code links in
    # documentation. This is probably a bad idea.
    code = _wrapper.__code__
    new_filename = inspect.getfile(algo)
    caller = inspect.getframeinfo(inspect.stack()[1][0])
    new_firstlineno = caller.lineno
    new_code = CodeType(
        code.co_argcount,
        code.co_kwonlyargcount,
        code.co_nlocals,
        code.co_stacksize,
        code.co_flags,
        code.co_code,
        code.co_consts,
        code.co_names,
        code.co_varnames,
        new_filename,
        code.co_name,
        new_firstlineno,
        code.co_lnotab,
        code.co_freevars,
        code.co_cellvars
    )
    _wrapper.__code__ = new_code

    # Override function name
    if name is not None:
        _wrapper.__name__ = name

    # Override docstring
    link = ':class:`{}.{}`'.format(algo.__module__, algo.__name__)
<<<<<<< HEAD
    _wrapper.__doc__ = "Wrapper for {}.\n".format(link) + algo.__doc__
=======
    doc = utils.parse_docstring(algo.__doc__)
    doc[None].insert(0, "Wrapper for {}.".format(link))
    doc[None].insert(1, "")
    if algo.apply.__doc__ is not None:
        apply_doc = utils.parse_docstring(algo.apply.__doc__)
        if 'Parameters' in apply_doc:
            doc['Parameters'] = apply_doc['Parameters'] + doc['Parameters']
        if 'Returns' in apply_doc:
            doc['Returns'] = apply_doc['Returns']
    _wrapper.__doc__ = utils.assemble_docstring(doc)
>>>>>>> 8a78ca91

    # Override signature
    sig_init = inspect.signature(algo.__init__)
    sig_apply = inspect.signature(algo.apply)
    parameters = tuple(sig_apply.parameters.values())[1:] + \
        tuple(sig_init.parameters.values())[1:]
    sig = sig_init.replace(parameters=parameters)
    _wrapper.__signature__ = sig

    return _wrapper<|MERGE_RESOLUTION|>--- conflicted
+++ resolved
@@ -91,9 +91,6 @@
 
     # Override docstring
     link = ':class:`{}.{}`'.format(algo.__module__, algo.__name__)
-<<<<<<< HEAD
-    _wrapper.__doc__ = "Wrapper for {}.\n".format(link) + algo.__doc__
-=======
     doc = utils.parse_docstring(algo.__doc__)
     doc[None].insert(0, "Wrapper for {}.".format(link))
     doc[None].insert(1, "")
@@ -104,7 +101,6 @@
         if 'Returns' in apply_doc:
             doc['Returns'] = apply_doc['Returns']
     _wrapper.__doc__ = utils.assemble_docstring(doc)
->>>>>>> 8a78ca91
 
     # Override signature
     sig_init = inspect.signature(algo.__init__)
